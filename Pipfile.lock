{
    "_meta": {
        "hash": {
<<<<<<< HEAD
            "sha256": "ebc21c36e40c5602486c8a5b564d1b02f2c95340c63cc3f4fbc7215f134e26d3"
=======
            "sha256": "150d9a4d6201fd1c134abf2b930c8b2535b68dee36b95598260f5bcce94e812e"
>>>>>>> a5587a09
        },
        "pipfile-spec": 6,
        "requires": {},
        "sources": [
            {
                "name": "pypi",
                "url": "https://pypi.org/simple",
                "verify_ssl": true
            }
        ]
    },
    "default": {
        "certifi": {
            "hashes": [
                "sha256:5930595817496dd21bb8dc35dad090f1c2cd0adfaf21204bf6732ca5d8ee34d3",
                "sha256:8fc0819f1f30ba15bdb34cceffb9ef04d99f420f68eb75d901e9560b8749fc41"
            ],
            "version": "==2020.6.20"
        },
        "chardet": {
            "hashes": [
                "sha256:84ab92ed1c4d4f16916e05906b6b75a6c0fb5db821cc65e70cbd64a3e2a5eaae",
                "sha256:fc323ffcaeaed0e0a02bf4d117757b98aed530d9ed4531e3e15460124c106691"
            ],
            "version": "==3.0.4"
        },
        "grpcio": {
            "hashes": [
                "sha256:01d3046fe980be25796d368f8fc5ff34b7cf5e1444f3789a017a7fe794465639",
                "sha256:07b430fa68e5eecd78e2ad529ab80f6a234b55fc1b675fe47335ccbf64c6c6c8",
                "sha256:0e3edd8cdb71809d2455b9dbff66b4dd3d36c321e64bfa047da5afdfb0db332b",
                "sha256:0f3f09269ffd3fded430cd89ba2397eabbf7e47be93983b25c187cdfebb302a7",
                "sha256:1376a60f9bfce781b39973f100b5f67e657b5be479f2fd8a7d2a408fc61c085c",
                "sha256:14c0f017bfebbc18139551111ac58ecbde11f4bc375b73a53af38927d60308b6",
                "sha256:182c64ade34c341398bf71ec0975613970feb175090760ab4f51d1e9a5424f05",
                "sha256:1ada89326a364a299527c7962e5c362dbae58c67b283fe8383c4d952b26565d5",
                "sha256:1ce6f5ff4f4a548c502d5237a071fa617115df58ea4b7bd41dac77c1ab126e9c",
                "sha256:1d384a61f96a1fc6d5d3e0b62b0a859abc8d4c3f6d16daba51ebf253a3e7df5d",
                "sha256:25959a651420dd4a6fd7d3e8dee53f4f5fd8c56336a64963428e78b276389a59",
                "sha256:28677f057e2ef11501860a7bc15de12091d40b95dd0fddab3c37ff1542e6b216",
                "sha256:378fe80ec5d9353548eb2a8a43ea03747a80f2e387c4f177f2b3ff6c7d898753",
                "sha256:3afb058b6929eba07dba9ae6c5b555aa1d88cb140187d78cc510bd72d0329f28",
                "sha256:4396b1d0f388ae875eaf6dc05cdcb612c950fd9355bc34d38b90aaa0665a0d4b",
                "sha256:4775bc35af9cd3b5033700388deac2e1d611fa45f4a8dcb93667d94cb25f0444",
                "sha256:5bddf9d53c8df70061916c3bfd2f468ccf26c348bb0fb6211531d895ed5e4c72",
                "sha256:6d869a3e8e62562b48214de95e9231c97c53caa7172802236cd5d60140d7cddd",
                "sha256:6f7947dad606c509d067e5b91a92b250aa0530162ab99e4737090f6b17eb12c4",
                "sha256:7cda998b7b551503beefc38db9be18c878cfb1596e1418647687575cdefa9273",
                "sha256:99bac0e2c820bf446662365df65841f0c2a55b0e2c419db86eaf5d162ddae73e",
                "sha256:9c0d8f2346c842088b8cbe3e14985b36e5191a34bf79279ba321a4bf69bd88b7",
                "sha256:a8004b34f600a8a51785e46859cd88f3386ef67cccd1cfc7598e3d317608c643",
                "sha256:ac7028d363d2395f3d755166d0161556a3f99500a5b44890421ccfaaf2aaeb08",
                "sha256:be98e3198ec765d0a1e27f69d760f69374ded8a33b953dcfe790127731f7e690",
                "sha256:c31e8a219650ddae1cd02f5a169e1bffe66a429a8255d3ab29e9363c73003b62",
                "sha256:c4966d746dccb639ef93f13560acbe9630681c07f2b320b7ec03fe2c8f0a1f15",
                "sha256:c58825a3d8634cd634d8f869afddd4d5742bdb59d594aea4cea17b8f39269a55",
                "sha256:ce617e1c4a39131f8527964ac9e700eb199484937d7a0b3e52655a3ba50d5fb9",
                "sha256:e28e4c0d4231beda5dee94808e3a224d85cbaba3cfad05f2192e6f4ec5318053",
                "sha256:e467af6bb8f5843f5a441e124b43474715cfb3981264e7cd227343e826dcc3ce",
                "sha256:e6786f6f7be0937614577edcab886ddce91b7c1ea972a07ef9972e9f9ecbbb78",
                "sha256:e811ce5c387256609d56559d944a974cc6934a8eea8c76e7c86ec388dc06192d",
                "sha256:ec10d5f680b8e95a06f1367d73c5ddcc0ed04a3f38d6e4c9346988fb0cea2ffa",
                "sha256:ef9bd7fdfc0a063b4ed0efcab7906df5cae9bbcf79d05c583daa2eba56752b00",
                "sha256:f03dfefa9075dd1c6c5cc27b1285c521434643b09338d8b29e1d6a27b386aa82",
                "sha256:f12900be4c3fd2145ba94ab0d80b7c3d71c9e6414cfee2f31b1c20188b5c281f",
                "sha256:f53f2dfc8ff9a58a993e414a016c8b21af333955ae83960454ad91798d467c7b",
                "sha256:f7d508691301027033215d3662dab7e178f54d5cca2329f26a71ae175d94b83f"
            ],
            "index": "pypi",
            "version": "==1.32.0"
        },
        "idna": {
            "hashes": [
                "sha256:b307872f855b18632ce0c21c5e45be78c0ea7ae4c15c828c20788b26921eb3f6",
                "sha256:b97d804b1e9b523befed77c48dacec60e6dcb0b5391d57af6a65a312a90648c0"
            ],
            "markers": "python_version >= '2.7' and python_version not in '3.0, 3.1, 3.2, 3.3'",
            "version": "==2.10"
        },
        "oauthlib": {
            "hashes": [
                "sha256:bee41cc35fcca6e988463cacc3bcb8a96224f470ca547e697b604cc697b2f889",
                "sha256:df884cd6cbe20e32633f1db1072e9356f53638e4361bef4e8b03c9127c9328ea"
            ],
            "index": "pypi",
            "version": "==3.1.0"
        },
        "protobuf": {
            "hashes": [
                "sha256:0bba42f439bf45c0f600c3c5993666fcb88e8441d011fad80a11df6f324eef33",
                "sha256:1e834076dfef9e585815757a2c7e4560c7ccc5962b9d09f831214c693a91b463",
                "sha256:339c3a003e3c797bc84499fa32e0aac83c768e67b3de4a5d7a5a9aa3b0da634c",
                "sha256:361acd76f0ad38c6e38f14d08775514fbd241316cce08deb2ce914c7dfa1184a",
                "sha256:3dee442884a18c16d023e52e32dd34a8930a889e511af493f6dc7d4d9bf12e4f",
                "sha256:4d1174c9ed303070ad59553f435846a2f877598f59f9afc1b89757bdf846f2a7",
                "sha256:5db9d3e12b6ede5e601b8d8684a7f9d90581882925c96acf8495957b4f1b204b",
                "sha256:6a82e0c8bb2bf58f606040cc5814e07715b2094caeba281e2e7d0b0e2e397db5",
                "sha256:8c35bcbed1c0d29b127c886790e9d37e845ffc2725cc1db4bd06d70f4e8359f4",
                "sha256:91c2d897da84c62816e2f473ece60ebfeab024a16c1751aaf31100127ccd93ec",
                "sha256:9c2e63c1743cba12737169c447374fab3dfeb18111a460a8c1a000e35836b18c",
                "sha256:9edfdc679a3669988ec55a989ff62449f670dfa7018df6ad7f04e8dbacb10630",
                "sha256:c0c5ab9c4b1eac0a9b838f1e46038c3175a95b0f2d944385884af72876bd6bc7",
                "sha256:c8abd7605185836f6f11f97b21200f8a864f9cb078a193fe3c9e235711d3ff1e",
                "sha256:d69697acac76d9f250ab745b46c725edf3e98ac24763990b24d58c16c642947a",
                "sha256:df3932e1834a64b46ebc262e951cd82c3cf0fa936a154f0a42231140d8237060",
                "sha256:e7662437ca1e0c51b93cadb988f9b353fa6b8013c0385d63a70c8a77d84da5f9",
                "sha256:f68eb9d03c7d84bd01c790948320b768de8559761897763731294e3bc316decb"
            ],
            "index": "pypi",
            "version": "==3.13.0"
        },
        "requests": {
            "hashes": [
                "sha256:b3559a131db72c33ee969480840fff4bb6dd111de7dd27c8ee1f820f4f00231b",
                "sha256:fe75cc94a9443b9246fc7049224f75604b113c36acb93f87b80ed42c44cbb898"
            ],
            "markers": "python_version >= '2.7' and python_version not in '3.0, 3.1, 3.2, 3.3, 3.4'",
            "version": "==2.24.0"
        },
        "requests-oauthlib": {
            "hashes": [
                "sha256:7f71572defaecd16372f9006f33c2ec8c077c3cfa6f5911a9a90202beb513f3d",
                "sha256:b4261601a71fd721a8bd6d7aa1cc1d6a8a93b4a9f5e96626f8e4d91e8beeaa6a",
                "sha256:fa6c47b933f01060936d87ae9327fead68768b69c6c9ea2109c48be30f2d4dbc"
            ],
            "index": "pypi",
            "version": "==1.3.0"
        },
        "six": {
            "hashes": [
                "sha256:30639c035cdb23534cd4aa2dd52c3bf48f06e5f4a941509c8bafd8ce11080259",
                "sha256:8b74bedcbbbaca38ff6d7491d76f2b06b3592611af620f8426e82dddb04a5ced"
            ],
            "markers": "python_version >= '2.7' and python_version not in '3.0, 3.1, 3.2, 3.3'",
            "version": "==1.15.0"
        },
        "urllib3": {
            "hashes": [
                "sha256:91056c15fa70756691db97756772bb1eb9678fa585d9184f24534b100dc60f4a",
                "sha256:e7983572181f5e1522d9c98453462384ee92a0be7fac5f1413a1e35c56cc0461"
            ],
            "markers": "python_version >= '2.7' and python_version not in '3.0, 3.1, 3.2, 3.3, 3.4' and python_version < '4'",
            "version": "==1.25.10"
        },
        "zeebe-grpc": {
            "hashes": [
                "sha256:50106bfdf970c75b6191b733b2502f85a5f642bed91f105fc22cb09be4c6f674",
                "sha256:d04fb7c6d49362ca6f83ab666443b1dcf51e76f57e3996c8f72f1265f6962601"
            ],
            "index": "pypi",
            "version": "==0.24.3.3"
        }
    },
    "develop": {
        "alabaster": {
            "hashes": [
                "sha256:446438bdcca0e05bd45ea2de1668c1d9b032e1a9154c2c259092d77031ddd359",
                "sha256:a661d72d58e6ea8a57f7a86e37d86716863ee5e92788398526d58b26a4e4dc02"
            ],
            "version": "==0.7.12"
        },
        "astroid": {
            "hashes": [
                "sha256:2f4078c2a41bf377eea06d71c9d2ba4eb8f6b1af2135bec27bbbb7d8f12bb703",
                "sha256:bc58d83eb610252fd8de6363e39d4f1d0619c894b0ed24603b881c02e64c7386"
            ],
            "markers": "python_version >= '3.5'",
            "version": "==2.4.2"
        },
        "atomicwrites": {
            "hashes": [
                "sha256:6d1784dea7c0c8d4a5172b6c620f40b6e4cbfdf96d783691f2e1302a7b88e197",
                "sha256:ae70396ad1a434f9c7046fd2dd196fc04b12f9e91ffb859164193be8b6168a7a"
            ],
            "markers": "sys_platform == 'win32'",
            "version": "==1.4.0"
        },
        "attrs": {
            "hashes": [
                "sha256:26b54ddbbb9ee1d34d5d3668dd37d6cf74990ab23c828c2888dccdceee395594",
                "sha256:fce7fc47dfc976152e82d53ff92fa0407700c21acd20886a13777a0d20e655dc"
            ],
            "markers": "python_version >= '2.7' and python_version not in '3.0, 3.1, 3.2, 3.3'",
            "version": "==20.2.0"
        },
        "autopep8": {
            "hashes": [
                "sha256:d21d3901cb0da6ebd1e83fc9b0dfbde8b46afc2ede4fe32fbda0c7c6118ca094"
            ],
            "index": "pypi",
            "version": "==1.5.4"
        },
        "babel": {
            "hashes": [
                "sha256:1aac2ae2d0d8ea368fa90906567f5c08463d98ade155c0c4bfedd6a0f7160e38",
                "sha256:d670ea0b10f8b723672d3a6abeb87b565b244da220d76b4dba1b66269ec152d4"
            ],
            "markers": "python_version >= '2.7' and python_version not in '3.0, 3.1, 3.2, 3.3'",
            "version": "==2.8.0"
        },
        "certifi": {
            "hashes": [
                "sha256:5930595817496dd21bb8dc35dad090f1c2cd0adfaf21204bf6732ca5d8ee34d3",
                "sha256:8fc0819f1f30ba15bdb34cceffb9ef04d99f420f68eb75d901e9560b8749fc41"
            ],
            "version": "==2020.6.20"
        },
        "chardet": {
            "hashes": [
                "sha256:84ab92ed1c4d4f16916e05906b6b75a6c0fb5db821cc65e70cbd64a3e2a5eaae",
                "sha256:fc323ffcaeaed0e0a02bf4d117757b98aed530d9ed4531e3e15460124c106691"
            ],
            "version": "==3.0.4"
        },
        "colorama": {
            "hashes": [
                "sha256:7d73d2a99753107a36ac6b455ee49046802e59d9d076ef8e47b61499fa29afff",
                "sha256:e96da0d330793e2cb9485e9ddfd918d456036c7149416295932478192f4436a1"
            ],
            "markers": "sys_platform == 'win32' and sys_platform == 'win32' and sys_platform == 'win32'",
            "version": "==0.4.3"
        },
        "coverage": {
            "hashes": [
                "sha256:0203acd33d2298e19b57451ebb0bed0ab0c602e5cf5a818591b4918b1f97d516",
                "sha256:0f313707cdecd5cd3e217fc68c78a960b616604b559e9ea60cc16795c4304259",
                "sha256:1c6703094c81fa55b816f5ae542c6ffc625fec769f22b053adb42ad712d086c9",
                "sha256:1d44bb3a652fed01f1f2c10d5477956116e9b391320c94d36c6bf13b088a1097",
                "sha256:280baa8ec489c4f542f8940f9c4c2181f0306a8ee1a54eceba071a449fb870a0",
                "sha256:29a6272fec10623fcbe158fdf9abc7a5fa032048ac1d8631f14b50fbfc10d17f",
                "sha256:2b31f46bf7b31e6aa690d4c7a3d51bb262438c6dcb0d528adde446531d0d3bb7",
                "sha256:2d43af2be93ffbad25dd959899b5b809618a496926146ce98ee0b23683f8c51c",
                "sha256:381ead10b9b9af5f64646cd27107fb27b614ee7040bb1226f9c07ba96625cbb5",
                "sha256:47a11bdbd8ada9b7ee628596f9d97fbd3851bd9999d398e9436bd67376dbece7",
                "sha256:4d6a42744139a7fa5b46a264874a781e8694bb32f1d76d8137b68138686f1729",
                "sha256:50691e744714856f03a86df3e2bff847c2acede4c191f9a1da38f088df342978",
                "sha256:530cc8aaf11cc2ac7430f3614b04645662ef20c348dce4167c22d99bec3480e9",
                "sha256:582ddfbe712025448206a5bc45855d16c2e491c2dd102ee9a2841418ac1c629f",
                "sha256:63808c30b41f3bbf65e29f7280bf793c79f54fb807057de7e5238ffc7cc4d7b9",
                "sha256:71b69bd716698fa62cd97137d6f2fdf49f534decb23a2c6fc80813e8b7be6822",
                "sha256:7858847f2d84bf6e64c7f66498e851c54de8ea06a6f96a32a1d192d846734418",
                "sha256:78e93cc3571fd928a39c0b26767c986188a4118edc67bc0695bc7a284da22e82",
                "sha256:7f43286f13d91a34fadf61ae252a51a130223c52bfefb50310d5b2deb062cf0f",
                "sha256:86e9f8cd4b0cdd57b4ae71a9c186717daa4c5a99f3238a8723f416256e0b064d",
                "sha256:8f264ba2701b8c9f815b272ad568d555ef98dfe1576802ab3149c3629a9f2221",
                "sha256:9342dd70a1e151684727c9c91ea003b2fb33523bf19385d4554f7897ca0141d4",
                "sha256:9361de40701666b034c59ad9e317bae95c973b9ff92513dd0eced11c6adf2e21",
                "sha256:9669179786254a2e7e57f0ecf224e978471491d660aaca833f845b72a2df3709",
                "sha256:aac1ba0a253e17889550ddb1b60a2063f7474155465577caa2a3b131224cfd54",
                "sha256:aef72eae10b5e3116bac6957de1df4d75909fc76d1499a53fb6387434b6bcd8d",
                "sha256:bd3166bb3b111e76a4f8e2980fa1addf2920a4ca9b2b8ca36a3bc3dedc618270",
                "sha256:c1b78fb9700fc961f53386ad2fd86d87091e06ede5d118b8a50dea285a071c24",
                "sha256:c3888a051226e676e383de03bf49eb633cd39fc829516e5334e69b8d81aae751",
                "sha256:c5f17ad25d2c1286436761b462e22b5020d83316f8e8fcb5deb2b3151f8f1d3a",
                "sha256:c851b35fc078389bc16b915a0a7c1d5923e12e2c5aeec58c52f4aa8085ac8237",
                "sha256:cb7df71de0af56000115eafd000b867d1261f786b5eebd88a0ca6360cccfaca7",
                "sha256:cedb2f9e1f990918ea061f28a0f0077a07702e3819602d3507e2ff98c8d20636",
                "sha256:e8caf961e1b1a945db76f1b5fa9c91498d15f545ac0ababbe575cfab185d3bd8"
            ],
            "index": "pypi",
            "version": "==5.3"
        },
        "coveralls": {
            "hashes": [
                "sha256:4430b862baabb3cf090d36d84d331966615e4288d8a8c5957e0fd456d0dd8bd6",
                "sha256:b3b60c17b03a0dee61952a91aed6f131e0b2ac8bd5da909389c53137811409e1"
            ],
            "index": "pypi",
            "version": "==2.1.2"
        },
        "docopt": {
            "hashes": [
                "sha256:49b3a825280bd66b3aa83585ef59c4a8c82f2c8a522dbe754a8bc8d08c85c491"
            ],
            "version": "==0.6.2"
        },
        "docutils": {
            "hashes": [
                "sha256:0c5b78adfbf7762415433f5515cd5c9e762339e23369dbe8000d84a4bf4ab3af",
                "sha256:c2de3a60e9e7d07be26b7f2b00ca0309c207e06c100f9cc2a94931fc75a478fc"
            ],
            "markers": "python_version >= '2.7' and python_version not in '3.0, 3.1, 3.2, 3.3, 3.4'",
            "version": "==0.16"
        },
        "grpcio": {
            "hashes": [
                "sha256:01d3046fe980be25796d368f8fc5ff34b7cf5e1444f3789a017a7fe794465639",
                "sha256:07b430fa68e5eecd78e2ad529ab80f6a234b55fc1b675fe47335ccbf64c6c6c8",
                "sha256:0e3edd8cdb71809d2455b9dbff66b4dd3d36c321e64bfa047da5afdfb0db332b",
                "sha256:0f3f09269ffd3fded430cd89ba2397eabbf7e47be93983b25c187cdfebb302a7",
                "sha256:1376a60f9bfce781b39973f100b5f67e657b5be479f2fd8a7d2a408fc61c085c",
                "sha256:14c0f017bfebbc18139551111ac58ecbde11f4bc375b73a53af38927d60308b6",
                "sha256:182c64ade34c341398bf71ec0975613970feb175090760ab4f51d1e9a5424f05",
                "sha256:1ada89326a364a299527c7962e5c362dbae58c67b283fe8383c4d952b26565d5",
                "sha256:1ce6f5ff4f4a548c502d5237a071fa617115df58ea4b7bd41dac77c1ab126e9c",
                "sha256:1d384a61f96a1fc6d5d3e0b62b0a859abc8d4c3f6d16daba51ebf253a3e7df5d",
                "sha256:25959a651420dd4a6fd7d3e8dee53f4f5fd8c56336a64963428e78b276389a59",
                "sha256:28677f057e2ef11501860a7bc15de12091d40b95dd0fddab3c37ff1542e6b216",
                "sha256:378fe80ec5d9353548eb2a8a43ea03747a80f2e387c4f177f2b3ff6c7d898753",
                "sha256:3afb058b6929eba07dba9ae6c5b555aa1d88cb140187d78cc510bd72d0329f28",
                "sha256:4396b1d0f388ae875eaf6dc05cdcb612c950fd9355bc34d38b90aaa0665a0d4b",
                "sha256:4775bc35af9cd3b5033700388deac2e1d611fa45f4a8dcb93667d94cb25f0444",
                "sha256:5bddf9d53c8df70061916c3bfd2f468ccf26c348bb0fb6211531d895ed5e4c72",
                "sha256:6d869a3e8e62562b48214de95e9231c97c53caa7172802236cd5d60140d7cddd",
                "sha256:6f7947dad606c509d067e5b91a92b250aa0530162ab99e4737090f6b17eb12c4",
                "sha256:7cda998b7b551503beefc38db9be18c878cfb1596e1418647687575cdefa9273",
                "sha256:99bac0e2c820bf446662365df65841f0c2a55b0e2c419db86eaf5d162ddae73e",
                "sha256:9c0d8f2346c842088b8cbe3e14985b36e5191a34bf79279ba321a4bf69bd88b7",
                "sha256:a8004b34f600a8a51785e46859cd88f3386ef67cccd1cfc7598e3d317608c643",
                "sha256:ac7028d363d2395f3d755166d0161556a3f99500a5b44890421ccfaaf2aaeb08",
                "sha256:be98e3198ec765d0a1e27f69d760f69374ded8a33b953dcfe790127731f7e690",
                "sha256:c31e8a219650ddae1cd02f5a169e1bffe66a429a8255d3ab29e9363c73003b62",
                "sha256:c4966d746dccb639ef93f13560acbe9630681c07f2b320b7ec03fe2c8f0a1f15",
                "sha256:c58825a3d8634cd634d8f869afddd4d5742bdb59d594aea4cea17b8f39269a55",
                "sha256:ce617e1c4a39131f8527964ac9e700eb199484937d7a0b3e52655a3ba50d5fb9",
                "sha256:e28e4c0d4231beda5dee94808e3a224d85cbaba3cfad05f2192e6f4ec5318053",
                "sha256:e467af6bb8f5843f5a441e124b43474715cfb3981264e7cd227343e826dcc3ce",
                "sha256:e6786f6f7be0937614577edcab886ddce91b7c1ea972a07ef9972e9f9ecbbb78",
                "sha256:e811ce5c387256609d56559d944a974cc6934a8eea8c76e7c86ec388dc06192d",
                "sha256:ec10d5f680b8e95a06f1367d73c5ddcc0ed04a3f38d6e4c9346988fb0cea2ffa",
                "sha256:ef9bd7fdfc0a063b4ed0efcab7906df5cae9bbcf79d05c583daa2eba56752b00",
                "sha256:f03dfefa9075dd1c6c5cc27b1285c521434643b09338d8b29e1d6a27b386aa82",
                "sha256:f12900be4c3fd2145ba94ab0d80b7c3d71c9e6414cfee2f31b1c20188b5c281f",
                "sha256:f53f2dfc8ff9a58a993e414a016c8b21af333955ae83960454ad91798d467c7b",
                "sha256:f7d508691301027033215d3662dab7e178f54d5cca2329f26a71ae175d94b83f"
            ],
            "index": "pypi",
            "version": "==1.32.0"
        },
        "idna": {
            "hashes": [
                "sha256:b307872f855b18632ce0c21c5e45be78c0ea7ae4c15c828c20788b26921eb3f6",
                "sha256:b97d804b1e9b523befed77c48dacec60e6dcb0b5391d57af6a65a312a90648c0"
            ],
            "markers": "python_version >= '2.7' and python_version not in '3.0, 3.1, 3.2, 3.3'",
            "version": "==2.10"
        },
        "imagesize": {
            "hashes": [
                "sha256:6965f19a6a2039c7d48bca7dba2473069ff854c36ae6f19d2cde309d998228a1",
                "sha256:b1f6b5a4eab1f73479a50fb79fcf729514a900c341d8503d62a62dbc4127a2b1"
            ],
            "markers": "python_version >= '2.7' and python_version not in '3.0, 3.1, 3.2, 3.3'",
            "version": "==1.2.0"
        },
        "importlib-metadata": {
            "hashes": [
                "sha256:77a540690e24b0305878c37ffd421785a6f7e53c8b5720d211b211de8d0e95da",
                "sha256:cefa1a2f919b866c5beb7c9f7b0ebb4061f30a8a9bf16d609b000e2dfaceb9c3"
            ],
            "index": "pypi",
            "version": "==2.0.0"
        },
        "iniconfig": {
            "hashes": [
                "sha256:80cf40c597eb564e86346103f609d74efce0f6b4d4f30ec8ce9e2c26411ba437",
                "sha256:e5f92f89355a67de0595932a6c6c02ab4afddc6fcdc0bfc5becd0d60884d3f69"
            ],
            "version": "==1.0.1"
        },
        "isort": {
            "hashes": [
<<<<<<< HEAD
                "sha256:2f510f34ae18a8d0958c53eec51ef84fd099f07c4c639676525acbcd7b5bd3ff",
                "sha256:dd3211f513f4a92ec1ec1876fc1dc3c686649c349d49523f5b5adbb0814e5960"
            ],
            "markers": "python_version >= '3.6' and python_version < '4.0'",
            "version": "==5.6.1"
=======
                "sha256:2c1d044a96c74367ab12188593d134c596747d97aec43b9cdb12eea83b6889d2",
                "sha256:3820dd92c3214290cda6351f2ae2cedd5170759bc434af600eaad4f7a82a6ade"
            ],
            "version": "==5.6.3"
>>>>>>> a5587a09
        },
        "jinja2": {
            "hashes": [
                "sha256:89aab215427ef59c34ad58735269eb58b1a5808103067f7bb9d5836c651b3bb0",
                "sha256:f0a4641d3cf955324a89c04f3d94663aa4d638abe8f733ecd3582848e1c37035"
            ],
            "markers": "python_version >= '2.7' and python_version not in '3.0, 3.1, 3.2, 3.3, 3.4'",
            "version": "==2.11.2"
        },
        "lazy-object-proxy": {
            "hashes": [
                "sha256:0c4b206227a8097f05c4dbdd323c50edf81f15db3b8dc064d08c62d37e1a504d",
                "sha256:194d092e6f246b906e8f70884e620e459fc54db3259e60cf69a4d66c3fda3449",
                "sha256:1be7e4c9f96948003609aa6c974ae59830a6baecc5376c25c92d7d697e684c08",
                "sha256:4677f594e474c91da97f489fea5b7daa17b5517190899cf213697e48d3902f5a",
                "sha256:48dab84ebd4831077b150572aec802f303117c8cc5c871e182447281ebf3ac50",
                "sha256:5541cada25cd173702dbd99f8e22434105456314462326f06dba3e180f203dfd",
                "sha256:59f79fef100b09564bc2df42ea2d8d21a64fdcda64979c0fa3db7bdaabaf6239",
                "sha256:8d859b89baf8ef7f8bc6b00aa20316483d67f0b1cbf422f5b4dc56701c8f2ffb",
                "sha256:9254f4358b9b541e3441b007a0ea0764b9d056afdeafc1a5569eee1cc6c1b9ea",
                "sha256:9651375199045a358eb6741df3e02a651e0330be090b3bc79f6d0de31a80ec3e",
                "sha256:97bb5884f6f1cdce0099f86b907aa41c970c3c672ac8b9c8352789e103cf3156",
                "sha256:9b15f3f4c0f35727d3a0fba4b770b3c4ebbb1fa907dbcc046a1d2799f3edd142",
                "sha256:a2238e9d1bb71a56cd710611a1614d1194dc10a175c1e08d75e1a7bcc250d442",
                "sha256:a6ae12d08c0bf9909ce12385803a543bfe99b95fe01e752536a60af2b7797c62",
                "sha256:ca0a928a3ddbc5725be2dd1cf895ec0a254798915fb3a36af0964a0a4149e3db",
                "sha256:cb2c7c57005a6804ab66f106ceb8482da55f5314b7fcb06551db1edae4ad1531",
                "sha256:d74bb8693bf9cf75ac3b47a54d716bbb1a92648d5f781fc799347cfc95952383",
                "sha256:d945239a5639b3ff35b70a88c5f2f491913eb94871780ebfabb2568bd58afc5a",
                "sha256:eba7011090323c1dadf18b3b689845fd96a61ba0a1dfbd7f24b921398affc357",
                "sha256:efa1909120ce98bbb3777e8b6f92237f5d5c8ea6758efea36a473e1d38f7d3e4",
                "sha256:f3900e8a5de27447acbf900b4750b0ddfd7ec1ea7fbaf11dfa911141bc522af0"
            ],
            "markers": "python_version >= '2.7' and python_version not in '3.0, 3.1, 3.2, 3.3'",
            "version": "==1.4.3"
        },
        "markupsafe": {
            "hashes": [
                "sha256:00bc623926325b26bb9605ae9eae8a215691f33cae5df11ca5424f06f2d1f473",
                "sha256:09027a7803a62ca78792ad89403b1b7a73a01c8cb65909cd876f7fcebd79b161",
                "sha256:09c4b7f37d6c648cb13f9230d847adf22f8171b1ccc4d5682398e77f40309235",
                "sha256:1027c282dad077d0bae18be6794e6b6b8c91d58ed8a8d89a89d59693b9131db5",
                "sha256:13d3144e1e340870b25e7b10b98d779608c02016d5184cfb9927a9f10c689f42",
                "sha256:24982cc2533820871eba85ba648cd53d8623687ff11cbb805be4ff7b4c971aff",
                "sha256:29872e92839765e546828bb7754a68c418d927cd064fd4708fab9fe9c8bb116b",
                "sha256:43a55c2930bbc139570ac2452adf3d70cdbb3cfe5912c71cdce1c2c6bbd9c5d1",
                "sha256:46c99d2de99945ec5cb54f23c8cd5689f6d7177305ebff350a58ce5f8de1669e",
                "sha256:500d4957e52ddc3351cabf489e79c91c17f6e0899158447047588650b5e69183",
                "sha256:535f6fc4d397c1563d08b88e485c3496cf5784e927af890fb3c3aac7f933ec66",
                "sha256:596510de112c685489095da617b5bcbbac7dd6384aeebeda4df6025d0256a81b",
                "sha256:62fe6c95e3ec8a7fad637b7f3d372c15ec1caa01ab47926cfdf7a75b40e0eac1",
                "sha256:6788b695d50a51edb699cb55e35487e430fa21f1ed838122d722e0ff0ac5ba15",
                "sha256:6dd73240d2af64df90aa7c4e7481e23825ea70af4b4922f8ede5b9e35f78a3b1",
                "sha256:717ba8fe3ae9cc0006d7c451f0bb265ee07739daf76355d06366154ee68d221e",
                "sha256:79855e1c5b8da654cf486b830bd42c06e8780cea587384cf6545b7d9ac013a0b",
                "sha256:7c1699dfe0cf8ff607dbdcc1e9b9af1755371f92a68f706051cc8c37d447c905",
                "sha256:88e5fcfb52ee7b911e8bb6d6aa2fd21fbecc674eadd44118a9cc3863f938e735",
                "sha256:8defac2f2ccd6805ebf65f5eeb132adcf2ab57aa11fdf4c0dd5169a004710e7d",
                "sha256:98c7086708b163d425c67c7a91bad6e466bb99d797aa64f965e9d25c12111a5e",
                "sha256:9add70b36c5666a2ed02b43b335fe19002ee5235efd4b8a89bfcf9005bebac0d",
                "sha256:9bf40443012702a1d2070043cb6291650a0841ece432556f784f004937f0f32c",
                "sha256:ade5e387d2ad0d7ebf59146cc00c8044acbd863725f887353a10df825fc8ae21",
                "sha256:b00c1de48212e4cc9603895652c5c410df699856a2853135b3967591e4beebc2",
                "sha256:b1282f8c00509d99fef04d8ba936b156d419be841854fe901d8ae224c59f0be5",
                "sha256:b2051432115498d3562c084a49bba65d97cf251f5a331c64a12ee7e04dacc51b",
                "sha256:ba59edeaa2fc6114428f1637ffff42da1e311e29382d81b339c1817d37ec93c6",
                "sha256:c8716a48d94b06bb3b2524c2b77e055fb313aeb4ea620c8dd03a105574ba704f",
                "sha256:cd5df75523866410809ca100dc9681e301e3c27567cf498077e8551b6d20e42f",
                "sha256:cdb132fc825c38e1aeec2c8aa9338310d29d337bebbd7baa06889d09a60a1fa2",
                "sha256:e249096428b3ae81b08327a63a485ad0878de3fb939049038579ac0ef61e17e7",
                "sha256:e8313f01ba26fbbe36c7be1966a7b7424942f670f38e666995b88d012765b9be"
            ],
            "markers": "python_version >= '2.7' and python_version not in '3.0, 3.1, 3.2, 3.3'",
            "version": "==1.1.1"
        },
        "mccabe": {
            "hashes": [
                "sha256:ab8a6258860da4b6677da4bd2fe5dc2c659cff31b3ee4f7f5d64e79735b80d42",
                "sha256:dd8d182285a0fe56bace7f45b5e7d1a6ebcbf524e8f3bd87eb0f125271b8831f"
            ],
            "version": "==0.6.1"
        },
        "mypy": {
            "hashes": [
                "sha256:0a0d102247c16ce93c97066443d11e2d36e6cc2a32d8ccc1f705268970479324",
                "sha256:0d34d6b122597d48a36d6c59e35341f410d4abfa771d96d04ae2c468dd201abc",
                "sha256:2170492030f6faa537647d29945786d297e4862765f0b4ac5930ff62e300d802",
                "sha256:2842d4fbd1b12ab422346376aad03ff5d0805b706102e475e962370f874a5122",
                "sha256:2b21ba45ad9ef2e2eb88ce4aeadd0112d0f5026418324176fd494a6824b74975",
                "sha256:72060bf64f290fb629bd4a67c707a66fd88ca26e413a91384b18db3876e57ed7",
                "sha256:af4e9ff1834e565f1baa74ccf7ae2564ae38c8df2a85b057af1dbbc958eb6666",
                "sha256:bd03b3cf666bff8d710d633d1c56ab7facbdc204d567715cb3b9f85c6e94f669",
                "sha256:c614194e01c85bb2e551c421397e49afb2872c88b5830e3554f0519f9fb1c178",
                "sha256:cf4e7bf7f1214826cf7333627cb2547c0db7e3078723227820d0a2490f117a01",
                "sha256:da56dedcd7cd502ccd3c5dddc656cb36113dd793ad466e894574125945653cea",
                "sha256:e86bdace26c5fe9cf8cb735e7cedfe7850ad92b327ac5d797c656717d2ca66de",
                "sha256:e97e9c13d67fbe524be17e4d8025d51a7dca38f90de2e462243ab8ed8a9178d1",
                "sha256:eea260feb1830a627fb526d22fbb426b750d9f5a47b624e8d5e7e004359b219c"
            ],
            "index": "pypi",
            "version": "==0.790"
        },
        "mypy-extensions": {
            "hashes": [
                "sha256:090fedd75945a69ae91ce1303b5824f428daf5a028d2f6ab8a299250a846f15d",
                "sha256:2d82818f5bb3e369420cb3c4060a7970edba416647068eb4c5343488a6c604a8"
            ],
            "version": "==0.4.3"
        },
        "oauthlib": {
            "hashes": [
                "sha256:bee41cc35fcca6e988463cacc3bcb8a96224f470ca547e697b604cc697b2f889",
                "sha256:df884cd6cbe20e32633f1db1072e9356f53638e4361bef4e8b03c9127c9328ea"
            ],
            "index": "pypi",
            "version": "==3.1.0"
        },
        "packaging": {
            "hashes": [
                "sha256:4357f74f47b9c12db93624a82154e9b120fa8293699949152b22065d556079f8",
                "sha256:998416ba6962ae7fbd6596850b80e17859a5753ba17c32284f67bfff33784181"
            ],
            "markers": "python_version >= '2.7' and python_version not in '3.0, 3.1, 3.2, 3.3'",
            "version": "==20.4"
        },
        "pluggy": {
            "hashes": [
                "sha256:15b2acde666561e1298d71b523007ed7364de07029219b604cf808bfa1c765b0",
                "sha256:966c145cd83c96502c3c3868f50408687b38434af77734af1e9ca461a4081d2d"
            ],
            "markers": "python_version >= '2.7' and python_version not in '3.0, 3.1, 3.2, 3.3'",
            "version": "==0.13.1"
        },
        "protobuf": {
            "hashes": [
                "sha256:0bba42f439bf45c0f600c3c5993666fcb88e8441d011fad80a11df6f324eef33",
                "sha256:1e834076dfef9e585815757a2c7e4560c7ccc5962b9d09f831214c693a91b463",
                "sha256:339c3a003e3c797bc84499fa32e0aac83c768e67b3de4a5d7a5a9aa3b0da634c",
                "sha256:361acd76f0ad38c6e38f14d08775514fbd241316cce08deb2ce914c7dfa1184a",
                "sha256:3dee442884a18c16d023e52e32dd34a8930a889e511af493f6dc7d4d9bf12e4f",
                "sha256:4d1174c9ed303070ad59553f435846a2f877598f59f9afc1b89757bdf846f2a7",
                "sha256:5db9d3e12b6ede5e601b8d8684a7f9d90581882925c96acf8495957b4f1b204b",
                "sha256:6a82e0c8bb2bf58f606040cc5814e07715b2094caeba281e2e7d0b0e2e397db5",
                "sha256:8c35bcbed1c0d29b127c886790e9d37e845ffc2725cc1db4bd06d70f4e8359f4",
                "sha256:91c2d897da84c62816e2f473ece60ebfeab024a16c1751aaf31100127ccd93ec",
                "sha256:9c2e63c1743cba12737169c447374fab3dfeb18111a460a8c1a000e35836b18c",
                "sha256:9edfdc679a3669988ec55a989ff62449f670dfa7018df6ad7f04e8dbacb10630",
                "sha256:c0c5ab9c4b1eac0a9b838f1e46038c3175a95b0f2d944385884af72876bd6bc7",
                "sha256:c8abd7605185836f6f11f97b21200f8a864f9cb078a193fe3c9e235711d3ff1e",
                "sha256:d69697acac76d9f250ab745b46c725edf3e98ac24763990b24d58c16c642947a",
                "sha256:df3932e1834a64b46ebc262e951cd82c3cf0fa936a154f0a42231140d8237060",
                "sha256:e7662437ca1e0c51b93cadb988f9b353fa6b8013c0385d63a70c8a77d84da5f9",
                "sha256:f68eb9d03c7d84bd01c790948320b768de8559761897763731294e3bc316decb"
            ],
            "index": "pypi",
            "version": "==3.13.0"
        },
        "py": {
            "hashes": [
                "sha256:366389d1db726cd2fcfc79732e75410e5fe4d31db13692115529d34069a043c2",
                "sha256:9ca6883ce56b4e8da7e79ac18787889fa5206c79dcc67fb065376cd2fe03f342"
            ],
            "markers": "python_version >= '2.7' and python_version not in '3.0, 3.1, 3.2, 3.3'",
            "version": "==1.9.0"
        },
        "pycodestyle": {
            "hashes": [
                "sha256:2295e7b2f6b5bd100585ebcb1f616591b652db8a741695b3d8f5d28bdc934367",
                "sha256:c58a7d2815e0e8d7972bf1803331fb0152f867bd89adf8a01dfd55085434192e"
            ],
            "markers": "python_version >= '2.7' and python_version not in '3.0, 3.1, 3.2, 3.3'",
            "version": "==2.6.0"
        },
        "pygments": {
            "hashes": [
                "sha256:307543fe65c0947b126e83dd5a61bd8acbd84abec11f43caebaf5534cbc17998",
                "sha256:926c3f319eda178d1bd90851e4317e6d8cdb5e292a3386aac9bd75eca29cf9c7"
            ],
            "markers": "python_version >= '3.5'",
            "version": "==2.7.1"
        },
        "pylint": {
            "hashes": [
                "sha256:bb4a908c9dadbc3aac18860550e870f58e1a02c9f2c204fdf5693d73be061210",
                "sha256:bfe68f020f8a0fece830a22dd4d5dddb4ecc6137db04face4c3420a46a52239f"
            ],
            "index": "pypi",
            "version": "==2.6.0"
        },
        "pyparsing": {
            "hashes": [
                "sha256:c203ec8783bf771a155b207279b9bccb8dea02d8f0c9e5f8ead507bc3246ecc1",
                "sha256:ef9d7589ef3c200abe66653d3f1ab1033c3c419ae9b9bdb1240a85b024efc88b"
            ],
            "markers": "python_version >= '2.6' and python_version not in '3.0, 3.1, 3.2, 3.3'",
            "version": "==2.4.7"
        },
        "pytest": {
            "hashes": [
                "sha256:7a8190790c17d79a11f847fba0b004ee9a8122582ebff4729a082c109e81a4c9",
                "sha256:8f593023c1a0f916110285b6efd7f99db07d59546e3d8c36fc60e2ab05d3be92"
            ],
            "index": "pypi",
            "version": "==6.1.1"
        },
        "pytest-grpc": {
            "hashes": [
                "sha256:0bd2683ffd34199444d707c0ab01970b22e0afbba6cb1ddb6d578c85ebfe09bd",
                "sha256:5b062cf498e59995e84b3051da76f7bcff8cfe307927869f7bdc27ab967eee35"
            ],
            "index": "pypi",
            "version": "==0.8.0"
        },
        "pytz": {
            "hashes": [
                "sha256:a494d53b6d39c3c6e44c3bec237336e14305e4f29bbf800b599253057fbb79ed",
                "sha256:c35965d010ce31b23eeb663ed3cc8c906275d6be1a34393a1d73a41febf4a048"
            ],
            "version": "==2020.1"
        },
        "pyzeebe": {
            "editable": true,
            "path": "."
        },
        "requests": {
            "hashes": [
                "sha256:b3559a131db72c33ee969480840fff4bb6dd111de7dd27c8ee1f820f4f00231b",
                "sha256:fe75cc94a9443b9246fc7049224f75604b113c36acb93f87b80ed42c44cbb898"
            ],
            "markers": "python_version >= '2.7' and python_version not in '3.0, 3.1, 3.2, 3.3, 3.4'",
            "version": "==2.24.0"
        },
        "requests-oauthlib": {
            "hashes": [
                "sha256:7f71572defaecd16372f9006f33c2ec8c077c3cfa6f5911a9a90202beb513f3d",
                "sha256:b4261601a71fd721a8bd6d7aa1cc1d6a8a93b4a9f5e96626f8e4d91e8beeaa6a",
                "sha256:fa6c47b933f01060936d87ae9327fead68768b69c6c9ea2109c48be30f2d4dbc"
            ],
            "index": "pypi",
            "version": "==1.3.0"
        },
        "six": {
            "hashes": [
                "sha256:30639c035cdb23534cd4aa2dd52c3bf48f06e5f4a941509c8bafd8ce11080259",
                "sha256:8b74bedcbbbaca38ff6d7491d76f2b06b3592611af620f8426e82dddb04a5ced"
            ],
            "markers": "python_version >= '2.7' and python_version not in '3.0, 3.1, 3.2, 3.3'",
            "version": "==1.15.0"
        },
        "snowballstemmer": {
            "hashes": [
                "sha256:209f257d7533fdb3cb73bdbd24f436239ca3b2fa67d56f6ff88e86be08cc5ef0",
                "sha256:df3bac3df4c2c01363f3dd2cfa78cce2840a79b9f1c2d2de9ce8d31683992f52"
            ],
            "version": "==2.0.0"
        },
        "sphinx": {
            "hashes": [
                "sha256:321d6d9b16fa381a5306e5a0b76cd48ffbc588e6340059a729c6fdd66087e0e8",
                "sha256:ce6fd7ff5b215af39e2fcd44d4a321f6694b4530b6f2b2109b64d120773faea0"
            ],
            "index": "pypi",
            "version": "==3.2.1"
        },
        "sphinx-rtd-theme": {
            "hashes": [
                "sha256:22c795ba2832a169ca301cd0a083f7a434e09c538c70beb42782c073651b707d",
                "sha256:373413d0f82425aaa28fb288009bf0d0964711d347763af2f1b65cafcb028c82"
            ],
            "index": "pypi",
            "version": "==0.5.0"
        },
        "sphinxcontrib-applehelp": {
            "hashes": [
                "sha256:806111e5e962be97c29ec4c1e7fe277bfd19e9652fb1a4392105b43e01af885a",
                "sha256:a072735ec80e7675e3f432fcae8610ecf509c5f1869d17e2eecff44389cdbc58"
            ],
            "markers": "python_version >= '3.5'",
            "version": "==1.0.2"
        },
        "sphinxcontrib-devhelp": {
            "hashes": [
                "sha256:8165223f9a335cc1af7ffe1ed31d2871f325254c0423bc0c4c7cd1c1e4734a2e",
                "sha256:ff7f1afa7b9642e7060379360a67e9c41e8f3121f2ce9164266f61b9f4b338e4"
            ],
            "markers": "python_version >= '3.5'",
            "version": "==1.0.2"
        },
        "sphinxcontrib-htmlhelp": {
            "hashes": [
                "sha256:3c0bc24a2c41e340ac37c85ced6dafc879ab485c095b1d65d2461ac2f7cca86f",
                "sha256:e8f5bb7e31b2dbb25b9cc435c8ab7a79787ebf7f906155729338f3156d93659b"
            ],
            "markers": "python_version >= '3.5'",
            "version": "==1.0.3"
        },
        "sphinxcontrib-jsmath": {
            "hashes": [
                "sha256:2ec2eaebfb78f3f2078e73666b1415417a116cc848b72e5172e596c871103178",
                "sha256:a9925e4a4587247ed2191a22df5f6970656cb8ca2bd6284309578f2153e0c4b8"
            ],
            "markers": "python_version >= '3.5'",
            "version": "==1.0.1"
        },
        "sphinxcontrib-qthelp": {
            "hashes": [
                "sha256:4c33767ee058b70dba89a6fc5c1892c0d57a54be67ddd3e7875a18d14cba5a72",
                "sha256:bd9fc24bcb748a8d51fd4ecaade681350aa63009a347a8c14e637895444dfab6"
            ],
            "markers": "python_version >= '3.5'",
            "version": "==1.0.3"
        },
        "sphinxcontrib-serializinghtml": {
            "hashes": [
                "sha256:eaa0eccc86e982a9b939b2b82d12cc5d013385ba5eadcc7e4fed23f4405f77bc",
                "sha256:f242a81d423f59617a8e5cf16f5d4d74e28ee9a66f9e5b637a18082991db5a9a"
            ],
            "markers": "python_version >= '3.5'",
            "version": "==1.1.4"
        },
        "toml": {
            "hashes": [
                "sha256:926b612be1e5ce0634a2ca03470f95169cf16f939018233a670519cb4ac58b0f",
                "sha256:bda89d5935c2eac546d648028b9901107a595863cb36bae0c73ac804a9b4ce88"
            ],
            "version": "==0.10.1"
        },
        "typed-ast": {
            "hashes": [
                "sha256:0666aa36131496aed8f7be0410ff974562ab7eeac11ef351def9ea6fa28f6355",
                "sha256:0c2c07682d61a629b68433afb159376e24e5b2fd4641d35424e462169c0a7919",
                "sha256:249862707802d40f7f29f6e1aad8d84b5aa9e44552d2cc17384b209f091276aa",
                "sha256:24995c843eb0ad11a4527b026b4dde3da70e1f2d8806c99b7b4a7cf491612652",
                "sha256:269151951236b0f9a6f04015a9004084a5ab0d5f19b57de779f908621e7d8b75",
                "sha256:4083861b0aa07990b619bd7ddc365eb7fa4b817e99cf5f8d9cf21a42780f6e01",
                "sha256:498b0f36cc7054c1fead3d7fc59d2150f4d5c6c56ba7fb150c013fbc683a8d2d",
                "sha256:4e3e5da80ccbebfff202a67bf900d081906c358ccc3d5e3c8aea42fdfdfd51c1",
                "sha256:6daac9731f172c2a22ade6ed0c00197ee7cc1221aa84cfdf9c31defeb059a907",
                "sha256:715ff2f2df46121071622063fc7543d9b1fd19ebfc4f5c8895af64a77a8c852c",
                "sha256:73d785a950fc82dd2a25897d525d003f6378d1cb23ab305578394694202a58c3",
                "sha256:8c8aaad94455178e3187ab22c8b01a3837f8ee50e09cf31f1ba129eb293ec30b",
                "sha256:8ce678dbaf790dbdb3eba24056d5364fb45944f33553dd5869b7580cdbb83614",
                "sha256:aaee9905aee35ba5905cfb3c62f3e83b3bec7b39413f0a7f19be4e547ea01ebb",
                "sha256:bcd3b13b56ea479b3650b82cabd6b5343a625b0ced5429e4ccad28a8973f301b",
                "sha256:c9e348e02e4d2b4a8b2eedb48210430658df6951fa484e59de33ff773fbd4b41",
                "sha256:d205b1b46085271b4e15f670058ce182bd1199e56b317bf2ec004b6a44f911f6",
                "sha256:d43943ef777f9a1c42bf4e552ba23ac77a6351de620aa9acf64ad54933ad4d34",
                "sha256:d5d33e9e7af3b34a40dc05f498939f0ebf187f07c385fd58d591c533ad8562fe",
                "sha256:fc0fea399acb12edbf8a628ba8d2312f583bdbdb3335635db062fa98cf71fca4",
                "sha256:fe460b922ec15dd205595c9b5b99e2f056fd98ae8f9f56b888e7a17dc2b757e7"
            ],
            "version": "==1.4.1"
        },
        "typing-extensions": {
            "hashes": [
                "sha256:7cb407020f00f7bfc3cb3e7881628838e69d8f3fcab2f64742a5e76b2f841918",
                "sha256:99d4073b617d30288f569d3f13d2bd7548c3a7e4c8de87db09a9d29bb3a4a60c",
                "sha256:dafc7639cde7f1b6e1acc0f457842a83e722ccca8eef5270af2d74792619a89f"
            ],
            "version": "==3.7.4.3"
        },
        "urllib3": {
            "hashes": [
                "sha256:91056c15fa70756691db97756772bb1eb9678fa585d9184f24534b100dc60f4a",
                "sha256:e7983572181f5e1522d9c98453462384ee92a0be7fac5f1413a1e35c56cc0461"
            ],
            "markers": "python_version >= '2.7' and python_version not in '3.0, 3.1, 3.2, 3.3, 3.4' and python_version < '4'",
            "version": "==1.25.10"
        },
        "wrapt": {
            "hashes": [
                "sha256:b62ffa81fb85f4332a4f609cab4ac40709470da05643a082ec1eb88e6d9b97d7"
            ],
            "version": "==1.12.1"
        },
        "zipp": {
            "hashes": [
                "sha256:64ad89efee774d1897a58607895d80789c59778ea02185dd846ac38394a8642b",
                "sha256:eed8ec0b8d1416b2ca33516a37a08892442f3954dee131e92cfd92d8fe3e7066"
            ],
            "markers": "python_version >= '3.6'",
            "version": "==3.3.0"
        }
    }
}<|MERGE_RESOLUTION|>--- conflicted
+++ resolved
@@ -1,11 +1,7 @@
 {
     "_meta": {
         "hash": {
-<<<<<<< HEAD
-            "sha256": "ebc21c36e40c5602486c8a5b564d1b02f2c95340c63cc3f4fbc7215f134e26d3"
-=======
             "sha256": "150d9a4d6201fd1c134abf2b930c8b2535b68dee36b95598260f5bcce94e812e"
->>>>>>> a5587a09
         },
         "pipfile-spec": 6,
         "requires": {},
@@ -82,7 +78,6 @@
                 "sha256:b307872f855b18632ce0c21c5e45be78c0ea7ae4c15c828c20788b26921eb3f6",
                 "sha256:b97d804b1e9b523befed77c48dacec60e6dcb0b5391d57af6a65a312a90648c0"
             ],
-            "markers": "python_version >= '2.7' and python_version not in '3.0, 3.1, 3.2, 3.3'",
             "version": "==2.10"
         },
         "oauthlib": {
@@ -122,14 +117,12 @@
                 "sha256:b3559a131db72c33ee969480840fff4bb6dd111de7dd27c8ee1f820f4f00231b",
                 "sha256:fe75cc94a9443b9246fc7049224f75604b113c36acb93f87b80ed42c44cbb898"
             ],
-            "markers": "python_version >= '2.7' and python_version not in '3.0, 3.1, 3.2, 3.3, 3.4'",
             "version": "==2.24.0"
         },
         "requests-oauthlib": {
             "hashes": [
                 "sha256:7f71572defaecd16372f9006f33c2ec8c077c3cfa6f5911a9a90202beb513f3d",
-                "sha256:b4261601a71fd721a8bd6d7aa1cc1d6a8a93b4a9f5e96626f8e4d91e8beeaa6a",
-                "sha256:fa6c47b933f01060936d87ae9327fead68768b69c6c9ea2109c48be30f2d4dbc"
+                "sha256:b4261601a71fd721a8bd6d7aa1cc1d6a8a93b4a9f5e96626f8e4d91e8beeaa6a"
             ],
             "index": "pypi",
             "version": "==1.3.0"
@@ -139,7 +132,6 @@
                 "sha256:30639c035cdb23534cd4aa2dd52c3bf48f06e5f4a941509c8bafd8ce11080259",
                 "sha256:8b74bedcbbbaca38ff6d7491d76f2b06b3592611af620f8426e82dddb04a5ced"
             ],
-            "markers": "python_version >= '2.7' and python_version not in '3.0, 3.1, 3.2, 3.3'",
             "version": "==1.15.0"
         },
         "urllib3": {
@@ -147,16 +139,7 @@
                 "sha256:91056c15fa70756691db97756772bb1eb9678fa585d9184f24534b100dc60f4a",
                 "sha256:e7983572181f5e1522d9c98453462384ee92a0be7fac5f1413a1e35c56cc0461"
             ],
-            "markers": "python_version >= '2.7' and python_version not in '3.0, 3.1, 3.2, 3.3, 3.4' and python_version < '4'",
             "version": "==1.25.10"
-        },
-        "zeebe-grpc": {
-            "hashes": [
-                "sha256:50106bfdf970c75b6191b733b2502f85a5f642bed91f105fc22cb09be4c6f674",
-                "sha256:d04fb7c6d49362ca6f83ab666443b1dcf51e76f57e3996c8f72f1265f6962601"
-            ],
-            "index": "pypi",
-            "version": "==0.24.3.3"
         }
     },
     "develop": {
@@ -172,23 +155,13 @@
                 "sha256:2f4078c2a41bf377eea06d71c9d2ba4eb8f6b1af2135bec27bbbb7d8f12bb703",
                 "sha256:bc58d83eb610252fd8de6363e39d4f1d0619c894b0ed24603b881c02e64c7386"
             ],
-            "markers": "python_version >= '3.5'",
             "version": "==2.4.2"
-        },
-        "atomicwrites": {
-            "hashes": [
-                "sha256:6d1784dea7c0c8d4a5172b6c620f40b6e4cbfdf96d783691f2e1302a7b88e197",
-                "sha256:ae70396ad1a434f9c7046fd2dd196fc04b12f9e91ffb859164193be8b6168a7a"
-            ],
-            "markers": "sys_platform == 'win32'",
-            "version": "==1.4.0"
         },
         "attrs": {
             "hashes": [
                 "sha256:26b54ddbbb9ee1d34d5d3668dd37d6cf74990ab23c828c2888dccdceee395594",
                 "sha256:fce7fc47dfc976152e82d53ff92fa0407700c21acd20886a13777a0d20e655dc"
             ],
-            "markers": "python_version >= '2.7' and python_version not in '3.0, 3.1, 3.2, 3.3'",
             "version": "==20.2.0"
         },
         "autopep8": {
@@ -203,7 +176,6 @@
                 "sha256:1aac2ae2d0d8ea368fa90906567f5c08463d98ade155c0c4bfedd6a0f7160e38",
                 "sha256:d670ea0b10f8b723672d3a6abeb87b565b244da220d76b4dba1b66269ec152d4"
             ],
-            "markers": "python_version >= '2.7' and python_version not in '3.0, 3.1, 3.2, 3.3'",
             "version": "==2.8.0"
         },
         "certifi": {
@@ -219,14 +191,6 @@
                 "sha256:fc323ffcaeaed0e0a02bf4d117757b98aed530d9ed4531e3e15460124c106691"
             ],
             "version": "==3.0.4"
-        },
-        "colorama": {
-            "hashes": [
-                "sha256:7d73d2a99753107a36ac6b455ee49046802e59d9d076ef8e47b61499fa29afff",
-                "sha256:e96da0d330793e2cb9485e9ddfd918d456036c7149416295932478192f4436a1"
-            ],
-            "markers": "sys_platform == 'win32' and sys_platform == 'win32' and sys_platform == 'win32'",
-            "version": "==0.4.3"
         },
         "coverage": {
             "hashes": [
@@ -287,7 +251,6 @@
                 "sha256:0c5b78adfbf7762415433f5515cd5c9e762339e23369dbe8000d84a4bf4ab3af",
                 "sha256:c2de3a60e9e7d07be26b7f2b00ca0309c207e06c100f9cc2a94931fc75a478fc"
             ],
-            "markers": "python_version >= '2.7' and python_version not in '3.0, 3.1, 3.2, 3.3, 3.4'",
             "version": "==0.16"
         },
         "grpcio": {
@@ -340,7 +303,6 @@
                 "sha256:b307872f855b18632ce0c21c5e45be78c0ea7ae4c15c828c20788b26921eb3f6",
                 "sha256:b97d804b1e9b523befed77c48dacec60e6dcb0b5391d57af6a65a312a90648c0"
             ],
-            "markers": "python_version >= '2.7' and python_version not in '3.0, 3.1, 3.2, 3.3'",
             "version": "==2.10"
         },
         "imagesize": {
@@ -348,7 +310,6 @@
                 "sha256:6965f19a6a2039c7d48bca7dba2473069ff854c36ae6f19d2cde309d998228a1",
                 "sha256:b1f6b5a4eab1f73479a50fb79fcf729514a900c341d8503d62a62dbc4127a2b1"
             ],
-            "markers": "python_version >= '2.7' and python_version not in '3.0, 3.1, 3.2, 3.3'",
             "version": "==1.2.0"
         },
         "importlib-metadata": {
@@ -368,25 +329,16 @@
         },
         "isort": {
             "hashes": [
-<<<<<<< HEAD
-                "sha256:2f510f34ae18a8d0958c53eec51ef84fd099f07c4c639676525acbcd7b5bd3ff",
-                "sha256:dd3211f513f4a92ec1ec1876fc1dc3c686649c349d49523f5b5adbb0814e5960"
-            ],
-            "markers": "python_version >= '3.6' and python_version < '4.0'",
-            "version": "==5.6.1"
-=======
                 "sha256:2c1d044a96c74367ab12188593d134c596747d97aec43b9cdb12eea83b6889d2",
                 "sha256:3820dd92c3214290cda6351f2ae2cedd5170759bc434af600eaad4f7a82a6ade"
             ],
             "version": "==5.6.3"
->>>>>>> a5587a09
         },
         "jinja2": {
             "hashes": [
                 "sha256:89aab215427ef59c34ad58735269eb58b1a5808103067f7bb9d5836c651b3bb0",
                 "sha256:f0a4641d3cf955324a89c04f3d94663aa4d638abe8f733ecd3582848e1c37035"
             ],
-            "markers": "python_version >= '2.7' and python_version not in '3.0, 3.1, 3.2, 3.3, 3.4'",
             "version": "==2.11.2"
         },
         "lazy-object-proxy": {
@@ -413,7 +365,6 @@
                 "sha256:efa1909120ce98bbb3777e8b6f92237f5d5c8ea6758efea36a473e1d38f7d3e4",
                 "sha256:f3900e8a5de27447acbf900b4750b0ddfd7ec1ea7fbaf11dfa911141bc522af0"
             ],
-            "markers": "python_version >= '2.7' and python_version not in '3.0, 3.1, 3.2, 3.3'",
             "version": "==1.4.3"
         },
         "markupsafe": {
@@ -452,7 +403,6 @@
                 "sha256:e249096428b3ae81b08327a63a485ad0878de3fb939049038579ac0ef61e17e7",
                 "sha256:e8313f01ba26fbbe36c7be1966a7b7424942f670f38e666995b88d012765b9be"
             ],
-            "markers": "python_version >= '2.7' and python_version not in '3.0, 3.1, 3.2, 3.3'",
             "version": "==1.1.1"
         },
         "mccabe": {
@@ -502,7 +452,6 @@
                 "sha256:4357f74f47b9c12db93624a82154e9b120fa8293699949152b22065d556079f8",
                 "sha256:998416ba6962ae7fbd6596850b80e17859a5753ba17c32284f67bfff33784181"
             ],
-            "markers": "python_version >= '2.7' and python_version not in '3.0, 3.1, 3.2, 3.3'",
             "version": "==20.4"
         },
         "pluggy": {
@@ -510,7 +459,6 @@
                 "sha256:15b2acde666561e1298d71b523007ed7364de07029219b604cf808bfa1c765b0",
                 "sha256:966c145cd83c96502c3c3868f50408687b38434af77734af1e9ca461a4081d2d"
             ],
-            "markers": "python_version >= '2.7' and python_version not in '3.0, 3.1, 3.2, 3.3'",
             "version": "==0.13.1"
         },
         "protobuf": {
@@ -542,7 +490,6 @@
                 "sha256:366389d1db726cd2fcfc79732e75410e5fe4d31db13692115529d34069a043c2",
                 "sha256:9ca6883ce56b4e8da7e79ac18787889fa5206c79dcc67fb065376cd2fe03f342"
             ],
-            "markers": "python_version >= '2.7' and python_version not in '3.0, 3.1, 3.2, 3.3'",
             "version": "==1.9.0"
         },
         "pycodestyle": {
@@ -550,7 +497,6 @@
                 "sha256:2295e7b2f6b5bd100585ebcb1f616591b652db8a741695b3d8f5d28bdc934367",
                 "sha256:c58a7d2815e0e8d7972bf1803331fb0152f867bd89adf8a01dfd55085434192e"
             ],
-            "markers": "python_version >= '2.7' and python_version not in '3.0, 3.1, 3.2, 3.3'",
             "version": "==2.6.0"
         },
         "pygments": {
@@ -558,7 +504,6 @@
                 "sha256:307543fe65c0947b126e83dd5a61bd8acbd84abec11f43caebaf5534cbc17998",
                 "sha256:926c3f319eda178d1bd90851e4317e6d8cdb5e292a3386aac9bd75eca29cf9c7"
             ],
-            "markers": "python_version >= '3.5'",
             "version": "==2.7.1"
         },
         "pylint": {
@@ -574,7 +519,6 @@
                 "sha256:c203ec8783bf771a155b207279b9bccb8dea02d8f0c9e5f8ead507bc3246ecc1",
                 "sha256:ef9d7589ef3c200abe66653d3f1ab1033c3c419ae9b9bdb1240a85b024efc88b"
             ],
-            "markers": "python_version >= '2.6' and python_version not in '3.0, 3.1, 3.2, 3.3'",
             "version": "==2.4.7"
         },
         "pytest": {
@@ -609,14 +553,12 @@
                 "sha256:b3559a131db72c33ee969480840fff4bb6dd111de7dd27c8ee1f820f4f00231b",
                 "sha256:fe75cc94a9443b9246fc7049224f75604b113c36acb93f87b80ed42c44cbb898"
             ],
-            "markers": "python_version >= '2.7' and python_version not in '3.0, 3.1, 3.2, 3.3, 3.4'",
             "version": "==2.24.0"
         },
         "requests-oauthlib": {
             "hashes": [
                 "sha256:7f71572defaecd16372f9006f33c2ec8c077c3cfa6f5911a9a90202beb513f3d",
-                "sha256:b4261601a71fd721a8bd6d7aa1cc1d6a8a93b4a9f5e96626f8e4d91e8beeaa6a",
-                "sha256:fa6c47b933f01060936d87ae9327fead68768b69c6c9ea2109c48be30f2d4dbc"
+                "sha256:b4261601a71fd721a8bd6d7aa1cc1d6a8a93b4a9f5e96626f8e4d91e8beeaa6a"
             ],
             "index": "pypi",
             "version": "==1.3.0"
@@ -626,7 +568,6 @@
                 "sha256:30639c035cdb23534cd4aa2dd52c3bf48f06e5f4a941509c8bafd8ce11080259",
                 "sha256:8b74bedcbbbaca38ff6d7491d76f2b06b3592611af620f8426e82dddb04a5ced"
             ],
-            "markers": "python_version >= '2.7' and python_version not in '3.0, 3.1, 3.2, 3.3'",
             "version": "==1.15.0"
         },
         "snowballstemmer": {
@@ -657,7 +598,6 @@
                 "sha256:806111e5e962be97c29ec4c1e7fe277bfd19e9652fb1a4392105b43e01af885a",
                 "sha256:a072735ec80e7675e3f432fcae8610ecf509c5f1869d17e2eecff44389cdbc58"
             ],
-            "markers": "python_version >= '3.5'",
             "version": "==1.0.2"
         },
         "sphinxcontrib-devhelp": {
@@ -665,7 +605,6 @@
                 "sha256:8165223f9a335cc1af7ffe1ed31d2871f325254c0423bc0c4c7cd1c1e4734a2e",
                 "sha256:ff7f1afa7b9642e7060379360a67e9c41e8f3121f2ce9164266f61b9f4b338e4"
             ],
-            "markers": "python_version >= '3.5'",
             "version": "==1.0.2"
         },
         "sphinxcontrib-htmlhelp": {
@@ -673,7 +612,6 @@
                 "sha256:3c0bc24a2c41e340ac37c85ced6dafc879ab485c095b1d65d2461ac2f7cca86f",
                 "sha256:e8f5bb7e31b2dbb25b9cc435c8ab7a79787ebf7f906155729338f3156d93659b"
             ],
-            "markers": "python_version >= '3.5'",
             "version": "==1.0.3"
         },
         "sphinxcontrib-jsmath": {
@@ -681,7 +619,6 @@
                 "sha256:2ec2eaebfb78f3f2078e73666b1415417a116cc848b72e5172e596c871103178",
                 "sha256:a9925e4a4587247ed2191a22df5f6970656cb8ca2bd6284309578f2153e0c4b8"
             ],
-            "markers": "python_version >= '3.5'",
             "version": "==1.0.1"
         },
         "sphinxcontrib-qthelp": {
@@ -689,7 +626,6 @@
                 "sha256:4c33767ee058b70dba89a6fc5c1892c0d57a54be67ddd3e7875a18d14cba5a72",
                 "sha256:bd9fc24bcb748a8d51fd4ecaade681350aa63009a347a8c14e637895444dfab6"
             ],
-            "markers": "python_version >= '3.5'",
             "version": "==1.0.3"
         },
         "sphinxcontrib-serializinghtml": {
@@ -697,7 +633,6 @@
                 "sha256:eaa0eccc86e982a9b939b2b82d12cc5d013385ba5eadcc7e4fed23f4405f77bc",
                 "sha256:f242a81d423f59617a8e5cf16f5d4d74e28ee9a66f9e5b637a18082991db5a9a"
             ],
-            "markers": "python_version >= '3.5'",
             "version": "==1.1.4"
         },
         "toml": {
@@ -746,7 +681,6 @@
                 "sha256:91056c15fa70756691db97756772bb1eb9678fa585d9184f24534b100dc60f4a",
                 "sha256:e7983572181f5e1522d9c98453462384ee92a0be7fac5f1413a1e35c56cc0461"
             ],
-            "markers": "python_version >= '2.7' and python_version not in '3.0, 3.1, 3.2, 3.3, 3.4' and python_version < '4'",
             "version": "==1.25.10"
         },
         "wrapt": {
@@ -760,7 +694,6 @@
                 "sha256:64ad89efee774d1897a58607895d80789c59778ea02185dd846ac38394a8642b",
                 "sha256:eed8ec0b8d1416b2ca33516a37a08892442f3954dee131e92cfd92d8fe3e7066"
             ],
-            "markers": "python_version >= '3.6'",
             "version": "==3.3.0"
         }
     }
