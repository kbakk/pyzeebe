--- conflicted
+++ resolved
@@ -193,7 +193,6 @@
     assert isinstance(response, PublishMessageResponse)
 
 
-<<<<<<< HEAD
 def create_random_task_and_activate(grpc_servicer, task_type: str = None) -> str:
     if task_type:
         mock_task_type = task_type
@@ -208,11 +207,10 @@
 def get_first_active_job(task_type) -> TaskContext:
     return next(zeebe_adapter.activate_jobs(task_type=task_type, max_jobs_to_activate=1, request_timeout=10,
                                             timeout=100, variables_to_fetch=[], worker=str(uuid4())))
-=======
+
 def test_get_workflow_request_object():
     with patch('builtins.open') as mock_open:
         mock_open.return_value = BytesIO()
         file_path = str(uuid4())
         zeebe_adapter._get_workflow_request_object(file_path)
-        mock_open.assert_called_with(file_path, 'rb')
->>>>>>> 858540ac
+        mock_open.assert_called_with(file_path, 'rb')